package java.util.concurrent;

import java.util.concurrent.locks.LockSupport;
import java.util.function.*;

<<<<<<< HEAD
=======
/**
 * @author Doug Lea
 * @since 1.8
 */
>>>>>>> be80822a
public class CompletableFuture<T> implements Future<T>, CompletionStage<T> {


    /**
     * 需要返回的结果或者 可以可能包装异常的  AltResult
     */
    volatile Object result;
    volatile Completion stack;    // Top of Treiber stack of dependent actions

    final boolean internalComplete(Object r) { // CAS from null to r
        return UNSAFE.compareAndSwapObject(this, RESULT, null, r);
    }

    final boolean casStack(Completion cmp, Completion val) {
        return UNSAFE.compareAndSwapObject(this, STACK, cmp, val);
    }

    /**
     * Returns true if successfully pushed c onto stack.
     */
    final boolean tryPushStack(Completion c) {
        Completion h = stack;
        lazySetNext(c, h);
        return UNSAFE.compareAndSwapObject(this, STACK, h, c);
    }

    /**
     * Unconditionally pushes c onto stack, retrying if necessary.
     */
    final void pushStack(Completion c) {
        do {
        } while (!tryPushStack(c));
    }

    /* ------------- Encoding and decoding outcomes -------------- */

    static final class AltResult { // See above
        final Throwable ex;        // null only for NIL

        AltResult(Throwable x) {
            this.ex = x;
        }
    }

    /**
     * The encoding of the null value.
     */
    static final AltResult NIL = new AltResult(null);

    /**
     * Completes with the null value, unless already completed.
     */
    final boolean completeNull() {
        return UNSAFE.compareAndSwapObject(this, RESULT, null, NIL);
    }

    /**
     * Returns the encoding of the given non-exceptional value.
     */
    final Object encodeValue(T t) {
        return (t == null) ? NIL : t;
    }

    /**
     * Completes with a non-exceptional result, unless already completed.
     */
    final boolean completeValue(T t) {
        return UNSAFE.compareAndSwapObject(this, RESULT, null, (t == null) ? NIL : t);
    }

    /**
     * Returns the encoding of the given (non-null) exception as a
     * wrapped CompletionException unless it is one already.
     */
    static AltResult encodeThrowable(Throwable x) {
        return new AltResult((x instanceof CompletionException) ? x : new CompletionException(x));
    }

    /**
     * Completes with an exceptional result, unless already completed.
     */
    final boolean completeThrowable(Throwable x) {
        return UNSAFE.compareAndSwapObject(this, RESULT, null, encodeThrowable(x));
    }

    /**
     * Returns the encoding of the given (non-null) exception as a
     * wrapped CompletionException unless it is one already.  May
     * return the given Object r (which must have been the result of a
     * source future) if it is equivalent, i.e. if this is a simple
     * relay of an existing CompletionException.
     */
    static Object encodeThrowable(Throwable x, Object r) {
        if (!(x instanceof CompletionException)) {
            x = new CompletionException(x);
        } else if (r instanceof AltResult && x == ((AltResult) r).ex) {
            return r;
        }
        return new AltResult(x);
    }

    /**
     * Completes with the given (non-null) exceptional result as a
     * wrapped CompletionException unless it is one already, unless
     * already completed.  May complete with the given Object r
     * (which must have been the result of a source future) if it is
     * equivalent, i.e. if this is a simple propagation of an
     * existing CompletionException.
     */
    final boolean completeThrowable(Throwable x, Object r) {
        return UNSAFE.compareAndSwapObject(this, RESULT, null, encodeThrowable(x, r));
    }

    /**
     * Returns the encoding of the given arguments: if the exception
     * is non-null, encodes as AltResult.  Otherwise uses the given
     * value, boxed as NIL if null.
     */
    Object encodeOutcome(T t, Throwable x) {
        return (x == null) ? (t == null) ? NIL : t : encodeThrowable(x);
    }

    /**
     * Returns the encoding of a copied outcome; if exceptional,
     * rewraps as a CompletionException, else returns argument.
     */
    static Object encodeRelay(Object r) {
        Throwable x;
        return (((r instanceof AltResult) &&
                (x = ((AltResult) r).ex) != null &&
                !(x instanceof CompletionException)) ?
                new AltResult(new CompletionException(x)) : r);
    }

    /**
     * Completes with r or a copy of r, unless already completed.
     * If exceptional, r is first coerced to a CompletionException.
     */
    final boolean completeRelay(Object r) {
        return UNSAFE.compareAndSwapObject(this, RESULT, null, encodeRelay(r));
    }

    /**
     * Reports result using Future.get conventions.
     */
    private static <T> T reportGet(Object r) throws InterruptedException, ExecutionException {
        if (r == null) { // by convention below, null means interrupted
            throw new InterruptedException();
        }
        if (r instanceof AltResult) {
            Throwable x, cause;
            if ((x = ((AltResult) r).ex) == null) {
                return null;
            }
            if (x instanceof CancellationException) {
                throw (CancellationException) x;
            }
            if ((x instanceof CompletionException) && (cause = x.getCause()) != null) {
                x = cause;
            }
            throw new ExecutionException(x);
        }
        T t = (T) r;
        return t;
    }

    /**
     * Decodes outcome to return result or throw unchecked exception.
     */
    private static <T> T reportJoin(Object r) {
        if (r instanceof AltResult) {
            Throwable x;
            if ((x = ((AltResult) r).ex) == null)
                return null;
            if (x instanceof CancellationException)
                throw (CancellationException) x;
            if (x instanceof CompletionException)
                throw (CompletionException) x;
            throw new CompletionException(x);
        }
        T t = (T) r;
        return t;
    }

    /* ------------- Async task preliminaries -------------- */

    /**
     * A marker interface identifying asynchronous tasks produced by
     * {@code async} methods. This may be useful for monitoring,
     * debugging, and tracking asynchronous activities.
     *
     * @since 1.8
     */
    public static interface AsynchronousCompletionTask {
    }

    private static final boolean useCommonPool = (ForkJoinPool.getCommonPoolParallelism() > 1);

    /**
     * Default executor -- ForkJoinPool.commonPool() unless it cannot
     * support parallelism.
     */
    private static final Executor asyncPool = useCommonPool ? ForkJoinPool.commonPool() : new ThreadPerTaskExecutor();

    /**
     * Fallback if ForkJoinPool.commonPool() cannot support parallelism
     */
    static final class ThreadPerTaskExecutor implements Executor {
        @Override
        public void execute(Runnable r) {
            new Thread(r).start();
        }
    }

    /**
     * Null-checks user executor argument, and translates uses of
     * commonPool to asyncPool in case parallelism disabled.
     */
    static Executor screenExecutor(Executor e) {
        if (!useCommonPool && e == ForkJoinPool.commonPool()) {
            return asyncPool;
        }
        if (e == null) {
            throw new NullPointerException();
        }
        return e;
    }

    // Completion.tryFire 执行的模式

    // 同步
    static final int SYNC = 0;
    // 异步
    static final int ASYNC = 1;
    // 嵌套
    static final int NESTED = -1;

    /* ------------- Base Completion classes and operations -------------- */

    abstract static class Completion extends ForkJoinTask<Void> implements Runnable, AsynchronousCompletionTask {
        volatile Completion next;      // Treiber stack link

        /**
         * Performs completion action if triggered, returning a
         * dependent that may need propagation, if one exists.
         *
         * @param mode SYNC, ASYNC, or NESTED
         */
        abstract CompletableFuture<?> tryFire(int mode);

        /**
         * Returns true if possibly still triggerable. Used by cleanStack.
         */
        abstract boolean isLive();

        @Override
        public final void run() {
            tryFire(ASYNC);
        }

        @Override
        public final boolean exec() {
            tryFire(ASYNC);
            return true;
        }

        @Override
        public final Void getRawResult() {
            return null;
        }

        @Override
        public final void setRawResult(Void v) {
        }
    }

    static void lazySetNext(Completion c, Completion next) {
        UNSAFE.putOrderedObject(c, NEXT, next);
    }

    /**
     * Pops and tries to trigger all reachable dependents.  Call only
     * when known to be done.
     */
    final void postComplete() {
        CompletableFuture<?> f = this;
        Completion h;
        while ((h = f.stack) != null || (f != this && (h = (f = this).stack) != null)) {
            CompletableFuture<?> d;
            Completion t;
            if (f.casStack(h, t = h.next)) {
                if (t != null) {
                    if (f != this) {
                        pushStack(h);
                        continue;
                    }
                    h.next = null;    // detach
                }
                f = (d = h.tryFire(NESTED)) == null ? this : d;
            }
        }
    }

    /**
     * Traverses stack and unlinks dead Completions.
     */
    final void cleanStack() {
        for (Completion p = null, q = stack; q != null; ) {
            Completion s = q.next;
            if (q.isLive()) {
                p = q;
                q = s;
            } else if (p == null) {
                casStack(q, s);
                q = stack;
            } else {
                p.next = s;
                if (p.isLive())
                    q = s;
                else {
                    p = null;  // restart
                    q = stack;
                }
            }
        }
    }

    /* ------------- One-input Completions -------------- */

    /**
     * A Completion with a source, dependent, and executor.
     */
    abstract static class UniCompletion<T, V> extends Completion {
        Executor executor;                 // executor to use (null if none)
        CompletableFuture<V> dep;          // the dependent to complete
        CompletableFuture<T> src;          // source for action

        UniCompletion(Executor executor, CompletableFuture<V> dep,
                      CompletableFuture<T> src) {
            this.executor = executor;
            this.dep = dep;
            this.src = src;
        }

        /**
         * Returns true if action can be run. Call only when known to
         * be triggerable. Uses FJ tag bit to ensure that only one
         * thread claims ownership.  If async, starts as task -- a
         * later call to tryFire will run action.
         */
        final boolean claim() {
            Executor e = executor;
            if (compareAndSetForkJoinTaskTag((short) 0, (short) 1)) {
                if (e == null)
                    return true;
                executor = null; // disable
                e.execute(this);
            }
            return false;
        }

        final boolean isLive() {
            return dep != null;
        }
    }

    /**
     * Pushes the given completion (if it exists) unless done.
     */
    final void push(UniCompletion<?, ?> c) {
        if (c != null) {
            while (result == null && !tryPushStack(c))
                lazySetNext(c, null); // clear on failure
        }
    }

    /**
     * Post-processing by dependent after successful UniCompletion
     * tryFire.  Tries to clean stack of source a, and then either runs
     * postComplete or returns this to caller, depending on mode.
     */
    final CompletableFuture<T> postFire(CompletableFuture<?> a, int mode) {
        if (a != null && a.stack != null) {
            if (mode < 0 || a.result == null)
                a.cleanStack();
            else
                a.postComplete();
        }
        if (result != null && stack != null) {
            if (mode < 0)
                return this;
            else
                postComplete();
        }
        return null;
    }

    static final class UniApply<T, V> extends UniCompletion<T, V> {
        Function<? super T, ? extends V> fn;

        UniApply(Executor executor, CompletableFuture<V> dep,
                 CompletableFuture<T> src,
                 Function<? super T, ? extends V> fn) {
            super(executor, dep, src);
            this.fn = fn;
        }

        final CompletableFuture<V> tryFire(int mode) {
            CompletableFuture<V> d;
            CompletableFuture<T> a;
            if ((d = dep) == null ||
                    !d.uniApply(a = src, fn, mode > 0 ? null : this))
                return null;
            dep = null;
            src = null;
            fn = null;
            return d.postFire(a, mode);
        }
    }

    final <S> boolean uniApply(CompletableFuture<S> a,
                               Function<? super S, ? extends T> f,
                               UniApply<S, T> c) {
        Object r;
        Throwable x;
        if (a == null || (r = a.result) == null || f == null)
            return false;
        tryComplete:
        if (result == null) {
            if (r instanceof AltResult) {
                if ((x = ((AltResult) r).ex) != null) {
                    completeThrowable(x, r);
                    break tryComplete;
                }
                r = null;
            }
            try {
                if (c != null && !c.claim())
                    return false;
                S s = (S) r;
                completeValue(f.apply(s));
            } catch (Throwable ex) {
                completeThrowable(ex);
            }
        }
        return true;
    }

    private <V> CompletableFuture<V> uniApplyStage(
            Executor e, Function<? super T, ? extends V> f) {
        if (f == null) throw new NullPointerException();
        CompletableFuture<V> d = new CompletableFuture<V>();
        if (e != null || !d.uniApply(this, f, null)) {
            UniApply<T, V> c = new UniApply<T, V>(e, d, this, f);
            push(c);
            c.tryFire(SYNC);
        }
        return d;
    }

    static final class UniAccept<T> extends UniCompletion<T, Void> {
        Consumer<? super T> fn;

        UniAccept(Executor executor, CompletableFuture<Void> dep,
                  CompletableFuture<T> src, Consumer<? super T> fn) {
            super(executor, dep, src);
            this.fn = fn;
        }

        final CompletableFuture<Void> tryFire(int mode) {
            CompletableFuture<Void> d;
            CompletableFuture<T> a;
            if ((d = dep) == null ||
                    !d.uniAccept(a = src, fn, mode > 0 ? null : this))
                return null;
            dep = null;
            src = null;
            fn = null;
            return d.postFire(a, mode);
        }
    }

    final <S> boolean uniAccept(CompletableFuture<S> a,
                                Consumer<? super S> f, UniAccept<S> c) {
        Object r;
        Throwable x;
        if (a == null || (r = a.result) == null || f == null)
            return false;
        tryComplete:
        if (result == null) {
            if (r instanceof AltResult) {
                if ((x = ((AltResult) r).ex) != null) {
                    completeThrowable(x, r);
                    break tryComplete;
                }
                r = null;
            }
            try {
                if (c != null && !c.claim())
                    return false;
                S s = (S) r;
                f.accept(s);
                completeNull();
            } catch (Throwable ex) {
                completeThrowable(ex);
            }
        }
        return true;
    }

    private CompletableFuture<Void> uniAcceptStage(Executor e,
                                                   Consumer<? super T> f) {
        if (f == null) throw new NullPointerException();
        CompletableFuture<Void> d = new CompletableFuture<Void>();
        if (e != null || !d.uniAccept(this, f, null)) {
            UniAccept<T> c = new UniAccept<T>(e, d, this, f);
            push(c);
            c.tryFire(SYNC);
        }
        return d;
    }

    static final class UniRun<T> extends UniCompletion<T, Void> {
        Runnable fn;

        UniRun(Executor executor, CompletableFuture<Void> dep,
               CompletableFuture<T> src, Runnable fn) {
            super(executor, dep, src);
            this.fn = fn;
        }

        final CompletableFuture<Void> tryFire(int mode) {
            CompletableFuture<Void> d;
            CompletableFuture<T> a;
            if ((d = dep) == null ||
                    !d.uniRun(a = src, fn, mode > 0 ? null : this))
                return null;
            dep = null;
            src = null;
            fn = null;
            return d.postFire(a, mode);
        }
    }

    final boolean uniRun(CompletableFuture<?> a, Runnable f, UniRun<?> c) {
        Object r;
        Throwable x;
        if (a == null || (r = a.result) == null || f == null)
            return false;
        if (result == null) {
            if (r instanceof AltResult && (x = ((AltResult) r).ex) != null)
                completeThrowable(x, r);
            else
                try {
                    if (c != null && !c.claim())
                        return false;
                    f.run();
                    completeNull();
                } catch (Throwable ex) {
                    completeThrowable(ex);
                }
        }
        return true;
    }

    private CompletableFuture<Void> uniRunStage(Executor e, Runnable f) {
        if (f == null) throw new NullPointerException();
        CompletableFuture<Void> d = new CompletableFuture<Void>();
        if (e != null || !d.uniRun(this, f, null)) {
            UniRun<T> c = new UniRun<T>(e, d, this, f);
            push(c);
            c.tryFire(SYNC);
        }
        return d;
    }

    static final class UniWhenComplete<T> extends UniCompletion<T, T> {
        BiConsumer<? super T, ? super Throwable> fn;

        UniWhenComplete(Executor executor, CompletableFuture<T> dep,
                        CompletableFuture<T> src,
                        BiConsumer<? super T, ? super Throwable> fn) {
            super(executor, dep, src);
            this.fn = fn;
        }

        final CompletableFuture<T> tryFire(int mode) {
            CompletableFuture<T> d;
            CompletableFuture<T> a;
            if ((d = dep) == null ||
                    !d.uniWhenComplete(a = src, fn, mode > 0 ? null : this))
                return null;
            dep = null;
            src = null;
            fn = null;
            return d.postFire(a, mode);
        }
    }

    final boolean uniWhenComplete(CompletableFuture<T> a,
                                  BiConsumer<? super T, ? super Throwable> f,
                                  UniWhenComplete<T> c) {
        Object r;
        T t;
        Throwable x = null;
        if (a == null || (r = a.result) == null || f == null)
            return false;
        if (result == null) {
            try {
                if (c != null && !c.claim())
                    return false;
                if (r instanceof AltResult) {
                    x = ((AltResult) r).ex;
                    t = null;
                } else {
                    T tr = (T) r;
                    t = tr;
                }
                f.accept(t, x);
                if (x == null) {
                    internalComplete(r);
                    return true;
                }
            } catch (Throwable ex) {
                if (x == null)
                    x = ex;
            }
            completeThrowable(x, r);
        }
        return true;
    }

    private CompletableFuture<T> uniWhenCompleteStage(
            Executor e, BiConsumer<? super T, ? super Throwable> f) {
        if (f == null) throw new NullPointerException();
        CompletableFuture<T> d = new CompletableFuture<T>();
        if (e != null || !d.uniWhenComplete(this, f, null)) {
            UniWhenComplete<T> c = new UniWhenComplete<T>(e, d, this, f);
            push(c);
            c.tryFire(SYNC);
        }
        return d;
    }

    static final class UniHandle<T, V> extends UniCompletion<T, V> {
        BiFunction<? super T, Throwable, ? extends V> fn;

        UniHandle(Executor executor, CompletableFuture<V> dep,
                  CompletableFuture<T> src,
                  BiFunction<? super T, Throwable, ? extends V> fn) {
            super(executor, dep, src);
            this.fn = fn;
        }

        @Override
        final CompletableFuture<V> tryFire(int mode) {
            CompletableFuture<V> d;
            CompletableFuture<T> a;
            if ((d = dep) == null || !d.uniHandle(a = src, fn, mode > 0 ? null : this))
                return null;
            dep = null;
            src = null;
            fn = null;
            return d.postFire(a, mode);
        }
    }

    final <S> boolean uniHandle(CompletableFuture<S> a, BiFunction<? super S, Throwable, ? extends T> f, UniHandle<S, T> c) {
        Object r;
        S s;
        Throwable x;
        if (a == null || (r = a.result) == null || f == null)
            return false;
        if (result == null) {
            try {
                if (c != null && !c.claim())
                    return false;
                if (r instanceof AltResult) {
                    x = ((AltResult) r).ex;
                    s = null;
                } else {
                    x = null;
                    S ss = (S) r;
                    s = ss;
                }
                completeValue(f.apply(s, x));
            } catch (Throwable ex) {
                completeThrowable(ex);
            }
        }
        return true;
    }

    private <V> CompletableFuture<V> uniHandleStage(Executor e, BiFunction<? super T, Throwable, ? extends V> f) {
        if (f == null) {
            throw new NullPointerException();
        }
        CompletableFuture<V> d = new CompletableFuture<V>();
        if (e != null || !d.uniHandle(this, f, null)) {
            UniHandle<T, V> c = new UniHandle<T, V>(e, d, this, f);
            push(c);
            c.tryFire(SYNC);
        }
        return d;
    }

    static final class UniExceptionally<T> extends UniCompletion<T, T> {
        Function<? super Throwable, ? extends T> fn;

        UniExceptionally(CompletableFuture<T> dep, CompletableFuture<T> src,
                         Function<? super Throwable, ? extends T> fn) {
            super(null, dep, src);
            this.fn = fn;
        }

        final CompletableFuture<T> tryFire(int mode) { // never ASYNC
            // assert mode != ASYNC;
            CompletableFuture<T> d;
            CompletableFuture<T> a;
            if ((d = dep) == null || !d.uniExceptionally(a = src, fn, this))
                return null;
            dep = null;
            src = null;
            fn = null;
            return d.postFire(a, mode);
        }
    }

    final boolean uniExceptionally(CompletableFuture<T> a,
                                   Function<? super Throwable, ? extends T> f,
                                   UniExceptionally<T> c) {
        Object r;
        Throwable x;
        if (a == null || (r = a.result) == null || f == null)
            return false;
        if (result == null) {
            try {
                if (r instanceof AltResult && (x = ((AltResult) r).ex) != null) {
                    if (c != null && !c.claim())
                        return false;
                    completeValue(f.apply(x));
                } else
                    internalComplete(r);
            } catch (Throwable ex) {
                completeThrowable(ex);
            }
        }
        return true;
    }

    private CompletableFuture<T> uniExceptionallyStage(
            Function<Throwable, ? extends T> f) {
        if (f == null) throw new NullPointerException();
        CompletableFuture<T> d = new CompletableFuture<T>();
        if (!d.uniExceptionally(this, f, null)) {
            UniExceptionally<T> c = new UniExceptionally<T>(d, this, f);
            push(c);
            c.tryFire(SYNC);
        }
        return d;
    }

    static final class UniRelay<T> extends UniCompletion<T, T> { // for Compose
        UniRelay(CompletableFuture<T> dep, CompletableFuture<T> src) {
            super(null, dep, src);
        }

        final CompletableFuture<T> tryFire(int mode) {
            CompletableFuture<T> d;
            CompletableFuture<T> a;
            if ((d = dep) == null || !d.uniRelay(a = src))
                return null;
            src = null;
            dep = null;
            return d.postFire(a, mode);
        }
    }

    final boolean uniRelay(CompletableFuture<T> a) {
        Object r;
        if (a == null || (r = a.result) == null)
            return false;
        if (result == null) // no need to claim
            completeRelay(r);
        return true;
    }

    static final class UniCompose<T, V> extends UniCompletion<T, V> {
        Function<? super T, ? extends CompletionStage<V>> fn;

        UniCompose(Executor executor, CompletableFuture<V> dep,
                   CompletableFuture<T> src,
                   Function<? super T, ? extends CompletionStage<V>> fn) {
            super(executor, dep, src);
            this.fn = fn;
        }

        final CompletableFuture<V> tryFire(int mode) {
            CompletableFuture<V> d;
            CompletableFuture<T> a;
            if ((d = dep) == null ||
                    !d.uniCompose(a = src, fn, mode > 0 ? null : this))
                return null;
            dep = null;
            src = null;
            fn = null;
            return d.postFire(a, mode);
        }
    }

    final <S> boolean uniCompose(
            CompletableFuture<S> a,
            Function<? super S, ? extends CompletionStage<T>> f,
            UniCompose<S, T> c) {
        Object r;
        Throwable x;
        if (a == null || (r = a.result) == null || f == null)
            return false;
        tryComplete:
        if (result == null) {
            if (r instanceof AltResult) {
                if ((x = ((AltResult) r).ex) != null) {
                    completeThrowable(x, r);
                    break tryComplete;
                }
                r = null;
            }
            try {
                if (c != null && !c.claim())
                    return false;
                S s = (S) r;
                CompletableFuture<T> g = f.apply(s).toCompletableFuture();
                if (g.result == null || !uniRelay(g)) {
                    UniRelay<T> copy = new UniRelay<T>(this, g);
                    g.push(copy);
                    copy.tryFire(SYNC);
                    if (result == null)
                        return false;
                }
            } catch (Throwable ex) {
                completeThrowable(ex);
            }
        }
        return true;
    }

    private <V> CompletableFuture<V> uniComposeStage(
            Executor e, Function<? super T, ? extends CompletionStage<V>> f) {
        if (f == null) throw new NullPointerException();
        Object r;
        Throwable x;
        if (e == null && (r = result) != null) {
            // try to return function result directly
            if (r instanceof AltResult) {
                if ((x = ((AltResult) r).ex) != null) {
                    return new CompletableFuture<V>(encodeThrowable(x, r));
                }
                r = null;
            }
            try {
                T t = (T) r;
                CompletableFuture<V> g = f.apply(t).toCompletableFuture();
                Object s = g.result;
                if (s != null)
                    return new CompletableFuture<V>(encodeRelay(s));
                CompletableFuture<V> d = new CompletableFuture<V>();
                UniRelay<V> copy = new UniRelay<V>(d, g);
                g.push(copy);
                copy.tryFire(SYNC);
                return d;
            } catch (Throwable ex) {
                return new CompletableFuture<V>(encodeThrowable(ex));
            }
        }
        CompletableFuture<V> d = new CompletableFuture<V>();
        UniCompose<T, V> c = new UniCompose<T, V>(e, d, this, f);
        push(c);
        c.tryFire(SYNC);
        return d;
    }

    /* ------------- Two-input Completions -------------- */

    /**
     * A Completion for an action with two sources
     */
    abstract static class BiCompletion<T, U, V> extends UniCompletion<T, V> {
        CompletableFuture<U> snd; // second source for action

        BiCompletion(Executor executor, CompletableFuture<V> dep,
                     CompletableFuture<T> src, CompletableFuture<U> snd) {
            super(executor, dep, src);
            this.snd = snd;
        }
    }

    /**
     * A Completion delegating to a BiCompletion
     */
    static final class CoCompletion extends Completion {
        BiCompletion<?, ?, ?> base;

        CoCompletion(BiCompletion<?, ?, ?> base) {
            this.base = base;
        }

        final CompletableFuture<?> tryFire(int mode) {
            BiCompletion<?, ?, ?> c;
            CompletableFuture<?> d;
            if ((c = base) == null || (d = c.tryFire(mode)) == null)
                return null;
            base = null; // detach
            return d;
        }

        final boolean isLive() {
            BiCompletion<?, ?, ?> c;
            return (c = base) != null && c.dep != null;
        }
    }

    /**
     * Pushes completion to this and b unless both done.
     */
    final void bipush(CompletableFuture<?> b, BiCompletion<?, ?, ?> c) {
        if (c != null) {
            Object r;
            while ((r = result) == null && !tryPushStack(c))
                lazySetNext(c, null); // clear on failure
            if (b != null && b != this && b.result == null) {
                Completion q = (r != null) ? c : new CoCompletion(c);
                while (b.result == null && !b.tryPushStack(q))
                    lazySetNext(q, null); // clear on failure
            }
        }
    }

    /**
     * Post-processing after successful BiCompletion tryFire.
     */
    final CompletableFuture<T> postFire(CompletableFuture<?> a,
                                        CompletableFuture<?> b, int mode) {
        if (b != null && b.stack != null) { // clean second source
            if (mode < 0 || b.result == null)
                b.cleanStack();
            else
                b.postComplete();
        }
        return postFire(a, mode);
    }

    static final class BiApply<T, U, V> extends BiCompletion<T, U, V> {
        BiFunction<? super T, ? super U, ? extends V> fn;

        BiApply(Executor executor, CompletableFuture<V> dep,
                CompletableFuture<T> src, CompletableFuture<U> snd,
                BiFunction<? super T, ? super U, ? extends V> fn) {
            super(executor, dep, src, snd);
            this.fn = fn;
        }

        final CompletableFuture<V> tryFire(int mode) {
            CompletableFuture<V> d;
            CompletableFuture<T> a;
            CompletableFuture<U> b;
            if ((d = dep) == null ||
                    !d.biApply(a = src, b = snd, fn, mode > 0 ? null : this))
                return null;
            dep = null;
            src = null;
            snd = null;
            fn = null;
            return d.postFire(a, b, mode);
        }
    }

    final <R, S> boolean biApply(CompletableFuture<R> a,
                                 CompletableFuture<S> b,
                                 BiFunction<? super R, ? super S, ? extends T> f,
                                 BiApply<R, S, T> c) {
        Object r, s;
        Throwable x;
        if (a == null || (r = a.result) == null ||
                b == null || (s = b.result) == null || f == null)
            return false;
        tryComplete:
        if (result == null) {
            if (r instanceof AltResult) {
                if ((x = ((AltResult) r).ex) != null) {
                    completeThrowable(x, r);
                    break tryComplete;
                }
                r = null;
            }
            if (s instanceof AltResult) {
                if ((x = ((AltResult) s).ex) != null) {
                    completeThrowable(x, s);
                    break tryComplete;
                }
                s = null;
            }
            try {
                if (c != null && !c.claim())
                    return false;
                R rr = (R) r;
                S ss = (S) s;
                completeValue(f.apply(rr, ss));
            } catch (Throwable ex) {
                completeThrowable(ex);
            }
        }
        return true;
    }

    private <U, V> CompletableFuture<V> biApplyStage(
            Executor e, CompletionStage<U> o,
            BiFunction<? super T, ? super U, ? extends V> f) {
        CompletableFuture<U> b;
        if (f == null || (b = o.toCompletableFuture()) == null)
            throw new NullPointerException();
        CompletableFuture<V> d = new CompletableFuture<V>();
        if (e != null || !d.biApply(this, b, f, null)) {
            BiApply<T, U, V> c = new BiApply<T, U, V>(e, d, this, b, f);
            bipush(b, c);
            c.tryFire(SYNC);
        }
        return d;
    }

    static final class BiAccept<T, U> extends BiCompletion<T, U, Void> {
        BiConsumer<? super T, ? super U> fn;

        BiAccept(Executor executor, CompletableFuture<Void> dep,
                 CompletableFuture<T> src, CompletableFuture<U> snd,
                 BiConsumer<? super T, ? super U> fn) {
            super(executor, dep, src, snd);
            this.fn = fn;
        }

        final CompletableFuture<Void> tryFire(int mode) {
            CompletableFuture<Void> d;
            CompletableFuture<T> a;
            CompletableFuture<U> b;
            if ((d = dep) == null ||
                    !d.biAccept(a = src, b = snd, fn, mode > 0 ? null : this))
                return null;
            dep = null;
            src = null;
            snd = null;
            fn = null;
            return d.postFire(a, b, mode);
        }
    }

    final <R, S> boolean biAccept(CompletableFuture<R> a,
                                  CompletableFuture<S> b,
                                  BiConsumer<? super R, ? super S> f,
                                  BiAccept<R, S> c) {
        Object r, s;
        Throwable x;
        if (a == null || (r = a.result) == null ||
                b == null || (s = b.result) == null || f == null)
            return false;
        tryComplete:
        if (result == null) {
            if (r instanceof AltResult) {
                if ((x = ((AltResult) r).ex) != null) {
                    completeThrowable(x, r);
                    break tryComplete;
                }
                r = null;
            }
            if (s instanceof AltResult) {
                if ((x = ((AltResult) s).ex) != null) {
                    completeThrowable(x, s);
                    break tryComplete;
                }
                s = null;
            }
            try {
                if (c != null && !c.claim())
                    return false;
                R rr = (R) r;
                S ss = (S) s;
                f.accept(rr, ss);
                completeNull();
            } catch (Throwable ex) {
                completeThrowable(ex);
            }
        }
        return true;
    }

    private <U> CompletableFuture<Void> biAcceptStage(
            Executor e, CompletionStage<U> o,
            BiConsumer<? super T, ? super U> f) {
        CompletableFuture<U> b;
        if (f == null || (b = o.toCompletableFuture()) == null)
            throw new NullPointerException();
        CompletableFuture<Void> d = new CompletableFuture<Void>();
        if (e != null || !d.biAccept(this, b, f, null)) {
            BiAccept<T, U> c = new BiAccept<T, U>(e, d, this, b, f);
            bipush(b, c);
            c.tryFire(SYNC);
        }
        return d;
    }

    static final class BiRun<T, U> extends BiCompletion<T, U, Void> {
        Runnable fn;

        BiRun(Executor executor, CompletableFuture<Void> dep,
              CompletableFuture<T> src,
              CompletableFuture<U> snd,
              Runnable fn) {
            super(executor, dep, src, snd);
            this.fn = fn;
        }

        final CompletableFuture<Void> tryFire(int mode) {
            CompletableFuture<Void> d;
            CompletableFuture<T> a;
            CompletableFuture<U> b;
            if ((d = dep) == null ||
                    !d.biRun(a = src, b = snd, fn, mode > 0 ? null : this))
                return null;
            dep = null;
            src = null;
            snd = null;
            fn = null;
            return d.postFire(a, b, mode);
        }
    }

    final boolean biRun(CompletableFuture<?> a, CompletableFuture<?> b,
                        Runnable f, BiRun<?, ?> c) {
        Object r, s;
        Throwable x;
        if (a == null || (r = a.result) == null ||
                b == null || (s = b.result) == null || f == null)
            return false;
        if (result == null) {
            if (r instanceof AltResult && (x = ((AltResult) r).ex) != null)
                completeThrowable(x, r);
            else if (s instanceof AltResult && (x = ((AltResult) s).ex) != null)
                completeThrowable(x, s);
            else
                try {
                    if (c != null && !c.claim())
                        return false;
                    f.run();
                    completeNull();
                } catch (Throwable ex) {
                    completeThrowable(ex);
                }
        }
        return true;
    }

    private CompletableFuture<Void> biRunStage(Executor e, CompletionStage<?> o,
                                               Runnable f) {
        CompletableFuture<?> b;
        if (f == null || (b = o.toCompletableFuture()) == null)
            throw new NullPointerException();
        CompletableFuture<Void> d = new CompletableFuture<Void>();
        if (e != null || !d.biRun(this, b, f, null)) {
            BiRun<T, ?> c = new BiRun<>(e, d, this, b, f);
            bipush(b, c);
            c.tryFire(SYNC);
        }
        return d;
    }

    static final class BiRelay<T, U> extends BiCompletion<T, U, Void> { // for And
        BiRelay(CompletableFuture<Void> dep,
                CompletableFuture<T> src,
                CompletableFuture<U> snd) {
            super(null, dep, src, snd);
        }

        final CompletableFuture<Void> tryFire(int mode) {
            CompletableFuture<Void> d;
            CompletableFuture<T> a;
            CompletableFuture<U> b;
            if ((d = dep) == null || !d.biRelay(a = src, b = snd))
                return null;
            src = null;
            snd = null;
            dep = null;
            return d.postFire(a, b, mode);
        }
    }

    boolean biRelay(CompletableFuture<?> a, CompletableFuture<?> b) {
        Object r, s;
        Throwable x;
        if (a == null || (r = a.result) == null ||
                b == null || (s = b.result) == null)
            return false;
        if (result == null) {
            if (r instanceof AltResult && (x = ((AltResult) r).ex) != null)
                completeThrowable(x, r);
            else if (s instanceof AltResult && (x = ((AltResult) s).ex) != null)
                completeThrowable(x, s);
            else
                completeNull();
        }
        return true;
    }

    /**
     * Recursively constructs a tree of completions.
     */
    static CompletableFuture<Void> andTree(CompletableFuture<?>[] cfs,
                                           int lo, int hi) {
        CompletableFuture<Void> d = new CompletableFuture<Void>();
        if (lo > hi) // empty
            d.result = NIL;
        else {
            CompletableFuture<?> a, b;
            int mid = (lo + hi) >>> 1;
            if ((a = (lo == mid ? cfs[lo] :
                    andTree(cfs, lo, mid))) == null ||
                    (b = (lo == hi ? a : (hi == mid + 1) ? cfs[hi] :
                            andTree(cfs, mid + 1, hi))) == null)
                throw new NullPointerException();
            if (!d.biRelay(a, b)) {
                BiRelay<?, ?> c = new BiRelay<>(d, a, b);
                a.bipush(b, c);
                c.tryFire(SYNC);
            }
        }
        return d;
    }

    /* ------------- Projected (Ored) BiCompletions -------------- */

    /**
     * Pushes completion to this and b unless either done.
     */
    final void orpush(CompletableFuture<?> b, BiCompletion<?, ?, ?> c) {
        if (c != null) {
            while ((b == null || b.result == null) && result == null) {
                if (tryPushStack(c)) {
                    if (b != null && b != this && b.result == null) {
                        Completion q = new CoCompletion(c);
                        while (result == null && b.result == null &&
                                !b.tryPushStack(q))
                            lazySetNext(q, null); // clear on failure
                    }
                    break;
                }
                lazySetNext(c, null); // clear on failure
            }
        }
    }

    static final class OrApply<T, U extends T, V> extends BiCompletion<T, U, V> {
        Function<? super T, ? extends V> fn;

        OrApply(Executor executor, CompletableFuture<V> dep,
                CompletableFuture<T> src,
                CompletableFuture<U> snd,
                Function<? super T, ? extends V> fn) {
            super(executor, dep, src, snd);
            this.fn = fn;
        }

        final CompletableFuture<V> tryFire(int mode) {
            CompletableFuture<V> d;
            CompletableFuture<T> a;
            CompletableFuture<U> b;
            if ((d = dep) == null ||
                    !d.orApply(a = src, b = snd, fn, mode > 0 ? null : this))
                return null;
            dep = null;
            src = null;
            snd = null;
            fn = null;
            return d.postFire(a, b, mode);
        }
    }

    final <R, S extends R> boolean orApply(CompletableFuture<R> a,
                                           CompletableFuture<S> b,
                                           Function<? super R, ? extends T> f,
                                           OrApply<R, S, T> c) {
        Object r;
        Throwable x;
        if (a == null || b == null ||
                ((r = a.result) == null && (r = b.result) == null) || f == null)
            return false;
        tryComplete:
        if (result == null) {
            try {
                if (c != null && !c.claim())
                    return false;
                if (r instanceof AltResult) {
                    if ((x = ((AltResult) r).ex) != null) {
                        completeThrowable(x, r);
                        break tryComplete;
                    }
                    r = null;
                }
                R rr = (R) r;
                completeValue(f.apply(rr));
            } catch (Throwable ex) {
                completeThrowable(ex);
            }
        }
        return true;
    }

    private <U extends T, V> CompletableFuture<V> orApplyStage(
            Executor e, CompletionStage<U> o,
            Function<? super T, ? extends V> f) {
        CompletableFuture<U> b;
        if (f == null || (b = o.toCompletableFuture()) == null)
            throw new NullPointerException();
        CompletableFuture<V> d = new CompletableFuture<V>();
        if (e != null || !d.orApply(this, b, f, null)) {
            OrApply<T, U, V> c = new OrApply<T, U, V>(e, d, this, b, f);
            orpush(b, c);
            c.tryFire(SYNC);
        }
        return d;
    }

    static final class OrAccept<T, U extends T> extends BiCompletion<T, U, Void> {
        Consumer<? super T> fn;

        OrAccept(Executor executor, CompletableFuture<Void> dep,
                 CompletableFuture<T> src,
                 CompletableFuture<U> snd,
                 Consumer<? super T> fn) {
            super(executor, dep, src, snd);
            this.fn = fn;
        }

        final CompletableFuture<Void> tryFire(int mode) {
            CompletableFuture<Void> d;
            CompletableFuture<T> a;
            CompletableFuture<U> b;
            if ((d = dep) == null ||
                    !d.orAccept(a = src, b = snd, fn, mode > 0 ? null : this))
                return null;
            dep = null;
            src = null;
            snd = null;
            fn = null;
            return d.postFire(a, b, mode);
        }
    }

    final <R, S extends R> boolean orAccept(CompletableFuture<R> a,
                                            CompletableFuture<S> b,
                                            Consumer<? super R> f,
                                            OrAccept<R, S> c) {
        Object r;
        Throwable x;
        if (a == null || b == null ||
                ((r = a.result) == null && (r = b.result) == null) || f == null)
            return false;
        tryComplete:
        if (result == null) {
            try {
                if (c != null && !c.claim())
                    return false;
                if (r instanceof AltResult) {
                    if ((x = ((AltResult) r).ex) != null) {
                        completeThrowable(x, r);
                        break tryComplete;
                    }
                    r = null;
                }
                R rr = (R) r;
                f.accept(rr);
                completeNull();
            } catch (Throwable ex) {
                completeThrowable(ex);
            }
        }
        return true;
    }

    private <U extends T> CompletableFuture<Void> orAcceptStage(
            Executor e, CompletionStage<U> o, Consumer<? super T> f) {
        CompletableFuture<U> b;
        if (f == null || (b = o.toCompletableFuture()) == null)
            throw new NullPointerException();
        CompletableFuture<Void> d = new CompletableFuture<Void>();
        if (e != null || !d.orAccept(this, b, f, null)) {
            OrAccept<T, U> c = new OrAccept<T, U>(e, d, this, b, f);
            orpush(b, c);
            c.tryFire(SYNC);
        }
        return d;
    }

    static final class OrRun<T, U> extends BiCompletion<T, U, Void> {
        Runnable fn;

        OrRun(Executor executor, CompletableFuture<Void> dep,
              CompletableFuture<T> src,
              CompletableFuture<U> snd,
              Runnable fn) {
            super(executor, dep, src, snd);
            this.fn = fn;
        }

        final CompletableFuture<Void> tryFire(int mode) {
            CompletableFuture<Void> d;
            CompletableFuture<T> a;
            CompletableFuture<U> b;
            if ((d = dep) == null ||
                    !d.orRun(a = src, b = snd, fn, mode > 0 ? null : this))
                return null;
            dep = null;
            src = null;
            snd = null;
            fn = null;
            return d.postFire(a, b, mode);
        }
    }

    final boolean orRun(CompletableFuture<?> a, CompletableFuture<?> b,
                        Runnable f, OrRun<?, ?> c) {
        Object r;
        Throwable x;
        if (a == null || b == null ||
                ((r = a.result) == null && (r = b.result) == null) || f == null)
            return false;
        if (result == null) {
            try {
                if (c != null && !c.claim())
                    return false;
                if (r instanceof AltResult && (x = ((AltResult) r).ex) != null)
                    completeThrowable(x, r);
                else {
                    f.run();
                    completeNull();
                }
            } catch (Throwable ex) {
                completeThrowable(ex);
            }
        }
        return true;
    }

    private CompletableFuture<Void> orRunStage(Executor e, CompletionStage<?> o,
                                               Runnable f) {
        CompletableFuture<?> b;
        if (f == null || (b = o.toCompletableFuture()) == null)
            throw new NullPointerException();
        CompletableFuture<Void> d = new CompletableFuture<Void>();
        if (e != null || !d.orRun(this, b, f, null)) {
            OrRun<T, ?> c = new OrRun<>(e, d, this, b, f);
            orpush(b, c);
            c.tryFire(SYNC);
        }
        return d;
    }

    static final class OrRelay<T, U> extends BiCompletion<T, U, Object> { // for Or
        OrRelay(CompletableFuture<Object> dep, CompletableFuture<T> src,
                CompletableFuture<U> snd) {
            super(null, dep, src, snd);
        }

        final CompletableFuture<Object> tryFire(int mode) {
            CompletableFuture<Object> d;
            CompletableFuture<T> a;
            CompletableFuture<U> b;
            if ((d = dep) == null || !d.orRelay(a = src, b = snd))
                return null;
            src = null;
            snd = null;
            dep = null;
            return d.postFire(a, b, mode);
        }
    }

    final boolean orRelay(CompletableFuture<?> a, CompletableFuture<?> b) {
        Object r;
        if (a == null || b == null ||
                ((r = a.result) == null && (r = b.result) == null))
            return false;
        if (result == null)
            completeRelay(r);
        return true;
    }

    /**
     * Recursively constructs a tree of completions.
     */
    static CompletableFuture<Object> orTree(CompletableFuture<?>[] cfs,
                                            int lo, int hi) {
        CompletableFuture<Object> d = new CompletableFuture<Object>();
        if (lo <= hi) {
            CompletableFuture<?> a, b;
            int mid = (lo + hi) >>> 1;
            if ((a = (lo == mid ? cfs[lo] :
                    orTree(cfs, lo, mid))) == null ||
                    (b = (lo == hi ? a : (hi == mid + 1) ? cfs[hi] :
                            orTree(cfs, mid + 1, hi))) == null)
                throw new NullPointerException();
            if (!d.orRelay(a, b)) {
                OrRelay<?, ?> c = new OrRelay<>(d, a, b);
                a.orpush(b, c);
                c.tryFire(SYNC);
            }
        }
        return d;
    }

    /* ------------- Zero-input Async forms -------------- */

    static final class AsyncSupply<T> extends ForkJoinTask<Void>
            implements Runnable, AsynchronousCompletionTask {
        CompletableFuture<T> dep;
        Supplier<T> fn;

        AsyncSupply(CompletableFuture<T> dep, Supplier<T> fn) {
            this.dep = dep;
            this.fn = fn;
        }

        public final Void getRawResult() {
            return null;
        }

        public final void setRawResult(Void v) {
        }

        public final boolean exec() {
            run();
            return true;
        }

        public void run() {
            CompletableFuture<T> d;
            Supplier<T> f;
            if ((d = dep) != null && (f = fn) != null) {
                dep = null;
                fn = null;
                if (d.result == null) {
                    try {
                        d.completeValue(f.get());
                    } catch (Throwable ex) {
                        d.completeThrowable(ex);
                    }
                }
                d.postComplete();
            }
        }
    }

    static <U> CompletableFuture<U> asyncSupplyStage(Executor e,
                                                     Supplier<U> f) {
        if (f == null) throw new NullPointerException();
        CompletableFuture<U> d = new CompletableFuture<U>();
        e.execute(new AsyncSupply<U>(d, f));
        return d;
    }

    static final class AsyncRun extends ForkJoinTask<Void> implements Runnable, AsynchronousCompletionTask {
        CompletableFuture<Void> dep;
        Runnable fn;

        AsyncRun(CompletableFuture<Void> dep, Runnable fn) {
            this.dep = dep;
            this.fn = fn;
        }

        public final Void getRawResult() {
            return null;
        }

        public final void setRawResult(Void v) {
        }

        public final boolean exec() {
            run();
            return true;
        }

        public void run() {
            CompletableFuture<Void> d;
            Runnable f;
            if ((d = dep) != null && (f = fn) != null) {
                dep = null;
                fn = null;
                if (d.result == null) {
                    try {
                        f.run();
                        d.completeNull();
                    } catch (Throwable ex) {
                        d.completeThrowable(ex);
                    }
                }
                d.postComplete();
            }
        }
    }

    static CompletableFuture<Void> asyncRunStage(Executor e, Runnable f) {
        if (f == null) throw new NullPointerException();
        CompletableFuture<Void> d = new CompletableFuture<Void>();
        e.execute(new AsyncRun(d, f));
        return d;
    }

    /* ------------- Signallers -------------- */

    /**
     * Completion for recording and releasing a waiting thread.  This
     * class implements ManagedBlocker to avoid starvation when
     * blocking actions pile up in ForkJoinPools.
     */
    static final class Signaller extends Completion implements ForkJoinPool.ManagedBlocker {
        long nanos;                    // wait time if timed
        final long deadline;           // non-zero if timed
        volatile int interruptControl; // > 0: interruptible, < 0: interrupted
        volatile Thread thread;

        Signaller(boolean interruptible, long nanos, long deadline) {
            this.thread = Thread.currentThread();
            this.interruptControl = interruptible ? 1 : 0;
            this.nanos = nanos;
            this.deadline = deadline;
        }

        final CompletableFuture<?> tryFire(int ignore) {
            Thread w; // no need to atomically claim
            if ((w = thread) != null) {
                thread = null;
                LockSupport.unpark(w);
            }
            return null;
        }

        public boolean isReleasable() {
            if (thread == null)
                return true;
            if (Thread.interrupted()) {
                int i = interruptControl;
                interruptControl = -1;
                if (i > 0)
                    return true;
            }
            if (deadline != 0L &&
                    (nanos <= 0L || (nanos = deadline - System.nanoTime()) <= 0L)) {
                thread = null;
                return true;
            }
            return false;
        }

        public boolean block() {
            if (isReleasable())
                return true;
            else if (deadline == 0L)
                LockSupport.park(this);
            else if (nanos > 0L)
                LockSupport.parkNanos(this, nanos);
            return isReleasable();
        }

        final boolean isLive() {
            return thread != null;
        }
    }

    /**
     * Returns raw result after waiting, or null if interruptible and
     * interrupted.
     */
    private Object waitingGet(boolean interruptible) {
        Signaller q = null;
        boolean queued = false;
        int spins = -1;
        Object r;
        while ((r = result) == null) {
            if (spins < 0)
                spins = (Runtime.getRuntime().availableProcessors() > 1) ?
                        1 << 8 : 0; // Use brief spin-wait on multiprocessors
            else if (spins > 0) {
                if (ThreadLocalRandom.nextSecondarySeed() >= 0)
                    --spins;
            } else if (q == null)
                q = new Signaller(interruptible, 0L, 0L);
            else if (!queued)
                queued = tryPushStack(q);
            else if (interruptible && q.interruptControl < 0) {
                q.thread = null;
                cleanStack();
                return null;
            } else if (q.thread != null && result == null) {
                try {
                    ForkJoinPool.managedBlock(q);
                } catch (InterruptedException ie) {
                    q.interruptControl = -1;
                }
            }
        }
        if (q != null) {
            q.thread = null;
            if (q.interruptControl < 0) {
                if (interruptible) {
                    r = null; // report interruption
                } else {
                    Thread.currentThread().interrupt();
                }
            }
        }
        postComplete();
        return r;
    }

    /**
     * Returns raw result after waiting, or null if interrupted, or
     * throws TimeoutException on timeout.
     */
    private Object timedGet(long nanos) throws TimeoutException {
        if (Thread.interrupted())
            return null;
        if (nanos <= 0L)
            throw new TimeoutException();
        long d = System.nanoTime() + nanos;
        Signaller q = new Signaller(true, nanos, d == 0L ? 1L : d); // avoid 0
        boolean queued = false;
        Object r;
        // We intentionally don't spin here (as waitingGet does) because
        // the call to nanoTime() above acts much like a spin.
        while ((r = result) == null) {
            if (!queued)
                queued = tryPushStack(q);
            else if (q.interruptControl < 0 || q.nanos <= 0L) {
                q.thread = null;
                cleanStack();
                if (q.interruptControl < 0)
                    return null;
                throw new TimeoutException();
            } else if (q.thread != null && result == null) {
                try {
                    ForkJoinPool.managedBlock(q);
                } catch (InterruptedException ie) {
                    q.interruptControl = -1;
                }
            }
        }
        if (q.interruptControl < 0)
            r = null;
        q.thread = null;
        postComplete();
        return r;
    }

    /* ------------- public methods -------------- */

    /**
     * Creates a new incomplete CompletableFuture.
     */
    public CompletableFuture() {
    }

    /**
     * Creates a new complete CompletableFuture with given encoded result.
     */
    private CompletableFuture(Object r) {
        this.result = r;
    }

    /**
     * Returns a new CompletableFuture that is asynchronously completed
     * by a task running in the {@link ForkJoinPool#commonPool()} with
     * the value obtained by calling the given Supplier.
     *
     * @param supplier a function returning the value to be used
     *                 to complete the returned CompletableFuture
     * @param <U>      the function's return type
     * @return the new CompletableFuture
     */
    public static <U> CompletableFuture<U> supplyAsync(Supplier<U> supplier) {
        return asyncSupplyStage(asyncPool, supplier);
    }

    /**
     * Returns a new CompletableFuture that is asynchronously completed
     * by a task running in the given executor with the value obtained
     * by calling the given Supplier.
     *
     * @param supplier a function returning the value to be used
     *                 to complete the returned CompletableFuture
     * @param executor the executor to use for asynchronous execution
     * @param <U>      the function's return type
     * @return the new CompletableFuture
     */
    public static <U> CompletableFuture<U> supplyAsync(Supplier<U> supplier,
                                                       Executor executor) {
        return asyncSupplyStage(screenExecutor(executor), supplier);
    }

    /**
     * Returns a new CompletableFuture that is asynchronously completed
     * by a task running in the {@link ForkJoinPool#commonPool()} after
     * it runs the given action.
     *
     * @param runnable the action to run before completing the
     *                 returned CompletableFuture
     * @return the new CompletableFuture
     */
    public static CompletableFuture<Void> runAsync(Runnable runnable) {
        return asyncRunStage(asyncPool, runnable);
    }

    /**
     * Returns a new CompletableFuture that is asynchronously completed
     * by a task running in the given executor after it runs the given
     * action.
     *
     * @param runnable the action to run before completing the
     *                 returned CompletableFuture
     * @param executor the executor to use for asynchronous execution
     * @return the new CompletableFuture
     */
    public static CompletableFuture<Void> runAsync(Runnable runnable, Executor executor) {
        return asyncRunStage(screenExecutor(executor), runnable);
    }

    /**
     * Returns a new CompletableFuture that is already completed with
     * the given value.
     *
     * @param value the value
     * @param <U>   the type of the value
     * @return the completed CompletableFuture
     */
    public static <U> CompletableFuture<U> completedFuture(U value) {
        return new CompletableFuture<U>((value == null) ? NIL : value);
    }

    /**
     * Returns {@code true} if completed in any fashion: normally,
     * exceptionally, or via cancellation.
     *
     * @return {@code true} if completed
     */
    @Override
    public boolean isDone() {
        return result != null;
    }

    /**
     * Waits if necessary for this future to complete, and then
     * returns its result.
     *
     * @return the result value
     * @throws CancellationException if this future was cancelled
     * @throws ExecutionException    if this future completed exceptionally
     * @throws InterruptedException  if the current thread was interrupted
     *                               while waiting
     */
    @Override
    public T get() throws InterruptedException, ExecutionException {
        Object r;
        return reportGet((r = result) == null ? waitingGet(true) : r);
    }

    /**
     * Waits if necessary for at most the given time for this future
     * to complete, and then returns its result, if available.
     *
     * @param timeout the maximum time to wait
     * @param unit    the time unit of the timeout argument
     * @return the result value
     * @throws CancellationException if this future was cancelled
     * @throws ExecutionException    if this future completed exceptionally
     * @throws InterruptedException  if the current thread was interrupted
     *                               while waiting
     * @throws TimeoutException      if the wait timed out
     */
    @Override
    public T get(long timeout, TimeUnit unit) throws InterruptedException, ExecutionException, TimeoutException {
        Object r;
        long nanos = unit.toNanos(timeout);
        return reportGet((r = result) == null ? timedGet(nanos) : r);
    }

    /**
     * Returns the result value when complete, or throws an
     * (unchecked) exception if completed exceptionally. To better
     * conform with the use of common functional forms, if a
     * computation involved in the completion of this
     * CompletableFuture threw an exception, this method throws an
     * (unchecked) {@link CompletionException} with the underlying
     * exception as its cause.
     *
     * @return the result value
     * @throws CancellationException if the computation was cancelled
     * @throws CompletionException   if this future completed
     *                               exceptionally or a completion computation threw an exception
     */
    public T join() {
        Object r;
        return reportJoin((r = result) == null ? waitingGet(false) : r);
    }

    /**
     * Returns the result value (or throws any encountered exception)
     * if completed, else returns the given valueIfAbsent.
     *
     * @param valueIfAbsent the value to return if not completed
     * @return the result value, if completed, else the given valueIfAbsent
     * @throws CancellationException if the computation was cancelled
     * @throws CompletionException   if this future completed
     *                               exceptionally or a completion computation threw an exception
     */
    public T getNow(T valueIfAbsent) {
        Object r;
        return ((r = result) == null) ? valueIfAbsent : reportJoin(r);
    }

    /**
     * If not already completed, sets the value returned by {@link
     * #get()} and related methods to the given value.
     *
     * @param value the result value
     * @return {@code true} if this invocation caused this CompletableFuture
     * to transition to a completed state, else {@code false}
     */
    public boolean complete(T value) {
        boolean triggered = completeValue(value);
        postComplete();
        return triggered;
    }


    /**
     * 如果没有完成,则 设置结果为 ex 异常
     */
    public boolean completeExceptionally(Throwable ex) {
        if (ex == null) {
            throw new NullPointerException();
        }
        boolean triggered = internalComplete(new AltResult(ex));
        postComplete();
        return triggered;
    }

    @Override
    public <U> CompletableFuture<U> thenApply(Function<? super T, ? extends U> fn) {
        return uniApplyStage(null, fn);
    }

    @Override
    public <U> CompletableFuture<U> thenApplyAsync(Function<? super T, ? extends U> fn) {
        return uniApplyStage(asyncPool, fn);
    }

    @Override
    public <U> CompletableFuture<U> thenApplyAsync(Function<? super T, ? extends U> fn, Executor executor) {
        return uniApplyStage(screenExecutor(executor), fn);
    }

    @Override
    public CompletableFuture<Void> thenAccept(Consumer<? super T> action) {
        return uniAcceptStage(null, action);
    }

    @Override
    public CompletableFuture<Void> thenAcceptAsync(Consumer<? super T> action) {
        return uniAcceptStage(asyncPool, action);
    }

    @Override
    public CompletableFuture<Void> thenAcceptAsync(Consumer<? super T> action,
                                                   Executor executor) {
        return uniAcceptStage(screenExecutor(executor), action);
    }

    @Override
    public CompletableFuture<Void> thenRun(Runnable action) {
        return uniRunStage(null, action);
    }

    @Override
    public CompletableFuture<Void> thenRunAsync(Runnable action) {
        return uniRunStage(asyncPool, action);
    }

    @Override
    public CompletableFuture<Void> thenRunAsync(Runnable action, Executor executor) {
        return uniRunStage(screenExecutor(executor), action);
    }

    @Override
    public <U, V> CompletableFuture<V> thenCombine(CompletionStage<? extends U> other, BiFunction<? super T, ? super U, ? extends V> fn) {
        return biApplyStage(null, other, fn);
    }

    public <U, V> CompletableFuture<V> thenCombineAsync(CompletionStage<? extends U> other, BiFunction<? super T, ? super U, ? extends V> fn) {
        return biApplyStage(asyncPool, other, fn);
    }

    public <U, V> CompletableFuture<V> thenCombineAsync(CompletionStage<? extends U> other, BiFunction<? super T, ? super U, ? extends V> fn, Executor executor) {
        return biApplyStage(screenExecutor(executor), other, fn);
    }

    public <U> CompletableFuture<Void> thenAcceptBoth(CompletionStage<? extends U> other, BiConsumer<? super T, ? super U> action) {
        return biAcceptStage(null, other, action);
    }

    public <U> CompletableFuture<Void> thenAcceptBothAsync(CompletionStage<? extends U> other, BiConsumer<? super T, ? super U> action) {
        return biAcceptStage(asyncPool, other, action);
    }

    public <U> CompletableFuture<Void> thenAcceptBothAsync(CompletionStage<? extends U> other, BiConsumer<? super T, ? super U> action, Executor executor) {
        return biAcceptStage(screenExecutor(executor), other, action);
    }

    public CompletableFuture<Void> runAfterBoth(CompletionStage<?> other, Runnable action) {
        return biRunStage(null, other, action);
    }

    public CompletableFuture<Void> runAfterBothAsync(CompletionStage<?> other, Runnable action) {
        return biRunStage(asyncPool, other, action);
    }

    public CompletableFuture<Void> runAfterBothAsync(CompletionStage<?> other, Runnable action, Executor executor) {
        return biRunStage(screenExecutor(executor), other, action);
    }

    public <U> CompletableFuture<U> applyToEither(CompletionStage<? extends T> other, Function<? super T, U> fn) {
        return orApplyStage(null, other, fn);
    }

    public <U> CompletableFuture<U> applyToEitherAsync(CompletionStage<? extends T> other, Function<? super T, U> fn) {
        return orApplyStage(asyncPool, other, fn);
    }

    public <U> CompletableFuture<U> applyToEitherAsync(CompletionStage<? extends T> other, Function<? super T, U> fn, Executor executor) {
        return orApplyStage(screenExecutor(executor), other, fn);
    }

    public CompletableFuture<Void> acceptEither(CompletionStage<? extends T> other, Consumer<? super T> action) {
        return orAcceptStage(null, other, action);
    }

    public CompletableFuture<Void> acceptEitherAsync(CompletionStage<? extends T> other, Consumer<? super T> action) {
        return orAcceptStage(asyncPool, other, action);
    }

    public CompletableFuture<Void> acceptEitherAsync(CompletionStage<? extends T> other, Consumer<? super T> action, Executor executor) {
        return orAcceptStage(screenExecutor(executor), other, action);
    }

    public CompletableFuture<Void> runAfterEither(CompletionStage<?> other, Runnable action) {
        return orRunStage(null, other, action);
    }

    public CompletableFuture<Void> runAfterEitherAsync(CompletionStage<?> other, Runnable action) {
        return orRunStage(asyncPool, other, action);
    }

    public CompletableFuture<Void> runAfterEitherAsync(CompletionStage<?> other, Runnable action, Executor executor) {
        return orRunStage(screenExecutor(executor), other, action);
    }

    public <U> CompletableFuture<U> thenCompose(Function<? super T, ? extends CompletionStage<U>> fn) {
        return uniComposeStage(null, fn);
    }

    public <U> CompletableFuture<U> thenComposeAsync(
            Function<? super T, ? extends CompletionStage<U>> fn) {
        return uniComposeStage(asyncPool, fn);
    }

    public <U> CompletableFuture<U> thenComposeAsync(
            Function<? super T, ? extends CompletionStage<U>> fn,
            Executor executor) {
        return uniComposeStage(screenExecutor(executor), fn);
    }

    public CompletableFuture<T> whenComplete(BiConsumer<? super T, ? super Throwable> action) {
        return uniWhenCompleteStage(null, action);
    }

    public CompletableFuture<T> whenCompleteAsync(BiConsumer<? super T, ? super Throwable> action) {
        return uniWhenCompleteStage(asyncPool, action);
    }

    public CompletableFuture<T> whenCompleteAsync(BiConsumer<? super T, ? super Throwable> action, Executor executor) {
        return uniWhenCompleteStage(screenExecutor(executor), action);
    }

    public <U> CompletableFuture<U> handle(BiFunction<? super T, Throwable, ? extends U> fn) {
        return uniHandleStage(null, fn);
    }

    public <U> CompletableFuture<U> handleAsync(BiFunction<? super T, Throwable, ? extends U> fn) {
        return uniHandleStage(asyncPool, fn);
    }

    public <U> CompletableFuture<U> handleAsync(BiFunction<? super T, Throwable, ? extends U> fn, Executor executor) {
        return uniHandleStage(screenExecutor(executor), fn);
    }

    /**
     * Returns this CompletableFuture.
     *
     * @return this CompletableFuture
     */
    @Override
    public CompletableFuture<T> toCompletableFuture() {
        return this;
    }

    // not in interface CompletionStage

    /**
     * Returns a new CompletableFuture that is completed when this
     * CompletableFuture completes, with the result of the given
     * function of the exception triggering this CompletableFuture's
     * completion when it completes exceptionally; otherwise, if this
     * CompletableFuture completes normally, then the returned
     * CompletableFuture also completes normally with the same value.
     * Note: More flexible versions of this functionality are
     * available using methods {@code whenComplete} and {@code handle}.
     *
     * @param fn the function to use to compute the value of the
     *           returned CompletableFuture if this CompletableFuture completed
     *           exceptionally
     * @return the new CompletableFuture
     */
    @Override
    public CompletableFuture<T> exceptionally(Function<Throwable, ? extends T> fn) {
        return uniExceptionallyStage(fn);
    }

    /* ------------- Arbitrary-arity constructions -------------- */

    /**
     * Returns a new CompletableFuture that is completed when all of
     * the given CompletableFutures complete.  If any of the given
     * CompletableFutures complete exceptionally, then the returned
     * CompletableFuture also does so, with a CompletionException
     * holding this exception as its cause.  Otherwise, the results,
     * if any, of the given CompletableFutures are not reflected in
     * the returned CompletableFuture, but may be obtained by
     * inspecting them individually. If no CompletableFutures are
     * provided, returns a CompletableFuture completed with the value
     * {@code null}.
     *
     * <p>Among the applications of this method is to await completion
     * of a set of independent CompletableFutures before continuing a
     * program, as in: {@code CompletableFuture.allOf(c1, c2,
     * c3).join();}.
     *
     * @param cfs the CompletableFutures
     * @return a new CompletableFuture that is completed when all of the
     * given CompletableFutures complete
     * @throws NullPointerException if the array or any of its elements are
     *                              {@code null}
     */
    public static CompletableFuture<Void> allOf(CompletableFuture<?>... cfs) {
        return andTree(cfs, 0, cfs.length - 1);
    }

    /**
     * Returns a new CompletableFuture that is completed when any of
     * the given CompletableFutures complete, with the same result.
     * Otherwise, if it completed exceptionally, the returned
     * CompletableFuture also does so, with a CompletionException
     * holding this exception as its cause.  If no CompletableFutures
     * are provided, returns an incomplete CompletableFuture.
     *
     * @param cfs the CompletableFutures
     * @return a new CompletableFuture that is completed with the
     * result or exception of any of the given CompletableFutures when
     * one completes
     * @throws NullPointerException if the array or any of its elements are
     *                              {@code null}
     */
    public static CompletableFuture<Object> anyOf(CompletableFuture<?>... cfs) {
        return orTree(cfs, 0, cfs.length - 1);
    }

    /* ------------- Control and status methods -------------- */

    /**
     * If not already completed, completes this CompletableFuture with
     * a {@link CancellationException}. Dependent CompletableFutures
     * that have not already completed will also complete
     * exceptionally, with a {@link CompletionException} caused by
     * this {@code CancellationException}.
     *
     * @param mayInterruptIfRunning this value has no effect in this
     *                              implementation because interrupts are not used to control
     *                              processing.
     * @return {@code true} if this task is now cancelled
     */
    public boolean cancel(boolean mayInterruptIfRunning) {
        boolean cancelled = (result == null) && internalComplete(new AltResult(new CancellationException()));
        postComplete();
        return cancelled || isCancelled();
    }

    /**
     * Returns {@code true} if this CompletableFuture was cancelled
     * before it completed normally.
     *
     * @return {@code true} if this CompletableFuture was cancelled
     * before it completed normally
     */
    @Override
    public boolean isCancelled() {
        Object r;
        return ((r = result) instanceof AltResult) && (((AltResult) r).ex instanceof CancellationException);
    }

    /**
     * Returns {@code true} if this CompletableFuture completed
     * exceptionally, in any way. Possible causes include
     * cancellation, explicit invocation of {@code
     * completeExceptionally}, and abrupt termination of a
     * CompletionStage action.
     *
     * @return {@code true} if this CompletableFuture completed
     * exceptionally
     */
    public boolean isCompletedExceptionally() {
        Object r;
        return ((r = result) instanceof AltResult) && r != NIL;
    }

    /**
     * Forcibly sets or resets the value subsequently returned by
     * method {@link #get()} and related methods, whether or not
     * already completed. This method is designed for use only in
     * error recovery actions, and even in such situations may result
     * in ongoing dependent completions using established versus
     * overwritten outcomes.
     *
     * @param value the completion value
     */
    public void obtrudeValue(T value) {
        result = (value == null) ? NIL : value;
        postComplete();
    }

    /**
     * Forcibly causes subsequent invocations of method {@link #get()}
     * and related methods to throw the given exception, whether or
     * not already completed. This method is designed for use only in
     * error recovery actions, and even in such situations may result
     * in ongoing dependent completions using established versus
     * overwritten outcomes.
     *
     * @param ex the exception
     * @throws NullPointerException if the exception is null
     */
    public void obtrudeException(Throwable ex) {
        if (ex == null) {
            throw new NullPointerException();
        }
        result = new AltResult(ex);
        postComplete();
    }

    /**
     * Returns the estimated number of CompletableFutures whose
     * completions are awaiting completion of this CompletableFuture.
     * This method is designed for use in monitoring system state, not
     * for synchronization control.
     *
     * @return the number of dependent CompletableFutures
     */
    public int getNumberOfDependents() {
        int count = 0;
        for (Completion p = stack; p != null; p = p.next) {
            ++count;
        }
        return count;
    }

    /**
     * Returns a string identifying this CompletableFuture, as well as
     * its completion state.  The state, in brackets, contains the
     * String {@code "Completed Normally"} or the String {@code
     * "Completed Exceptionally"}, or the String {@code "Not
     * completed"} followed by the number of CompletableFutures
     * dependent upon its completion, if any.
     *
     * @return a string identifying this CompletableFuture, as well as its state
     */
    @Override
    public String toString() {
        Object r = result;
        int count;
        return super.toString() +
                ((r == null) ?
                        (((count = getNumberOfDependents()) == 0) ?
                                "[Not completed]" :
                                "[Not completed, " + count + " dependents]") :
                        (((r instanceof AltResult) && ((AltResult) r).ex != null) ?
                                "[Completed exceptionally]" :
                                "[Completed normally]"));
    }

    // Unsafe mechanics
    private static final sun.misc.Unsafe UNSAFE;
    private static final long RESULT;
    private static final long STACK;
    private static final long NEXT;

    static {
        try {
            final sun.misc.Unsafe u;
            UNSAFE = u = sun.misc.Unsafe.getUnsafe();
            Class<?> k = CompletableFuture.class;
            RESULT = u.objectFieldOffset(k.getDeclaredField("result"));
            STACK = u.objectFieldOffset(k.getDeclaredField("stack"));
            NEXT = u.objectFieldOffset
                    (Completion.class.getDeclaredField("next"));
        } catch (Exception x) {
            throw new Error(x);
        }
    }
}<|MERGE_RESOLUTION|>--- conflicted
+++ resolved
@@ -3,13 +3,10 @@
 import java.util.concurrent.locks.LockSupport;
 import java.util.function.*;
 
-<<<<<<< HEAD
-=======
 /**
  * @author Doug Lea
  * @since 1.8
  */
->>>>>>> be80822a
 public class CompletableFuture<T> implements Future<T>, CompletionStage<T> {
 
 
