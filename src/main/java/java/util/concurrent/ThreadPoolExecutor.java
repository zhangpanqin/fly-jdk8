--- conflicted
+++ resolved
@@ -32,6 +32,8 @@
     /**
      * 32-3=29
      * COUNT_BITS 为 29
+     * 前三位用于表示线程的状态
+     * 29 位表示线程的数量
      */
     private static final int COUNT_BITS = Integer.SIZE - 3;
     private static final int CAPACITY = (1 << COUNT_BITS) - 1;
@@ -65,7 +67,7 @@
     private static final int TIDYING = 2 << COUNT_BITS;
 
     /**
-     * 线程池调用了 terminated,资源已经释放完
+     * // 可以接受新的任务，也可以处理阻塞队列里的任务
      * 前三位为 011
      */
     private static final int TERMINATED = 3 << COUNT_BITS;
@@ -758,12 +760,9 @@
          */
         int c = ctl.get();
         /**
-<<<<<<< HEAD
+         * 工作线程数量小于核心线程数量，创建新的线程
          * 线程池中线程数量少于核心线程数量
          * 开启新的线程执行任务
-=======
-         * 工作线程数量小于核心线程数量，创建新的线程
->>>>>>> 1b63fcb8
          */
         if (workerCountOf(c) < corePoolSize) {
             if (addWorker(command, true)) {
@@ -776,17 +775,11 @@
          */
         if (isRunning(c) && workQueue.offer(command)) {
             int recheck = ctl.get();
-<<<<<<< HEAD
-            // 再次检查线程池状态,如果线程关闭,从队列中移除这个任务
-=======
             /**
              * 二次检查线程池的状态，如果线程池不是 RUNNING 状态，从队列中删除任务，并执行拒绝策略
              */
->>>>>>> 1b63fcb8
             if (!isRunning(recheck) && remove(command)) {
                 reject(command);
-
-                // 如果线程池在运行状态,但是没有工作进程.添加一个工作线程
             } else if (workerCountOf(recheck) == 0) {
                 /**
                  * 如果工作线程数量为 0 ，则创建一个非核心线程去执行
